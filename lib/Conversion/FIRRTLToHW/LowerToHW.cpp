--- conflicted
+++ resolved
@@ -3112,10 +3112,6 @@
       return success(isZeroBitFIRRTLType(op.src().getType()) ||
                      isZeroBitFIRRTLType(destType));
 
-<<<<<<< HEAD
-    auto destVal = getPossiblyInoutLoweredValue(dest);
-    if (!destVal)
-=======
   auto *definingOp = getFieldRefFromValue(dest).getValue().getDefiningOp();
 
   // If this is an assignment to a register, then the connect implicitly
@@ -3123,20 +3119,11 @@
   if (auto regOp = dyn_cast_or_null<RegOp>(definingOp)) {
     Value clockVal = getLoweredValue(regOp.clockVal());
     if (!clockVal)
->>>>>>> 85b24de8
       return failure();
 
     if (!destVal.getType().isa<hw::InOutType>())
       return op.emitError("destination isn't an inout type");
 
-<<<<<<< HEAD
-    // If this is an assignment to a register, then the connect implicitly
-    // happens under the clock that gates the register.
-    if (auto regOp = dyn_cast_or_null<RegOp>(dest.getDefiningOp())) {
-      Value clockVal = getLoweredValue(regOp.clockVal());
-      if (!clockVal)
-        return failure();
-=======
   // If this is an assignment to a RegReset, then the connect implicitly
   // happens under the clock and reset that gate the register.
   if (auto regResetOp = dyn_cast_or_null<RegResetOp>(definingOp)) {
@@ -3144,7 +3131,6 @@
     Value resetSignal = getLoweredValue(regResetOp.resetSignal());
     if (!clockVal || !resetSignal)
       return failure();
->>>>>>> 85b24de8
 
       addToAlwaysBlock(
           clockVal, [&]() { builder.create<sv::PAssignOp>(destVal, srcVal); });
@@ -3201,10 +3187,6 @@
           };
       recurse(destVal, srcVal, destType, op.src().getType());
 
-<<<<<<< HEAD
-      return success();
-    }
-=======
   auto *definingOp = getFieldRefFromValue(dest).getValue().getDefiningOp();
 
   // If this is an assignment to a register, then the connect implicitly
@@ -3213,24 +3195,17 @@
     Value clockVal = getLoweredValue(regOp.clockVal());
     if (!clockVal)
       return failure();
->>>>>>> 85b24de8
 
     builder.create<sv::AssignOp>(destVal, srcVal);
     return success();
   }
 
-<<<<<<< HEAD
-  LogicalResult FIRRTLLowering::visitStmt(ForceOp op) {
-    auto srcVal = getLoweredValue(op.src());
-    if (!srcVal)
-=======
   // If this is an assignment to a RegReset, then the connect implicitly
   // happens under the clock and reset that gate the register.
   if (auto regResetOp = dyn_cast_or_null<RegResetOp>(definingOp)) {
     Value clockVal = getLoweredValue(regResetOp.clockVal());
     Value resetSignal = getLoweredValue(regResetOp.resetSignal());
     if (!clockVal || !resetSignal)
->>>>>>> 85b24de8
       return failure();
 
     auto destVal = getPossiblyInoutLoweredValue(op.dest());
